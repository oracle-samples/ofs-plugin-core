/*
 * Copyright © 2022, 2023, Oracle and/or its affiliates.
 * Licensed under the Universal Permissive License (UPL), Version 1.0  as shown at https://oss.oracle.com/licenses/upl/
 */

import { OFS, OFSCredentials } from "@ofs-users/proxy";

export class OFSMessage {
    apiVersion: number = -1;
    method: string = "no method";
    securedData?: any;
    sendInitData?: boolean;

    static parse(str: string) {
        try {
            return Object.assign(
                new OFSMessage(),
                JSON.parse(str)
            ) as OFSMessage;
        } catch (error) {
            return new OFSMessage();
        }
    }
}

export enum Method {
    Close = "close",
    Open = "open",
    Update = "update",
    UpdateResult = "updateResult",
    Init = "init",
    Ready = "ready",
    InitEnd = "initEnd",
    CallProcedureResult = "callProcedureResult",
    CallProcedure = "callProcedure",
}

export class OFSOpenMessage extends OFSMessage {
    entity: string | undefined;
}

export class OFSInitMessage extends OFSMessage {
    applications: any | undefined;
}
export class OFSInitMessage_applications {
    type: string | undefined;
    resourceUrl: string | undefined;
}
export class OFSCallProcedureResultMessage extends OFSMessage {
    callId: string | undefined;
    resultData: any | undefined;
}

export class OFSCloseMessage extends OFSMessage {
    method: string = "close";
    activity?: any;
}

declare global {
    var callId: string;
    var waitForProxy: boolean;
}
export abstract class OFSPlugin {
    private _proxy!: OFS;
    private _tag: string;

    /**
     * 
     * @param {string} tag Plugin Tag/Name
     * @param {boolean} [initOverride = false] Defaults to false. When false, invokes the Setup method implicitly and sends the ready message to OFS Core immediatly. When set to true, allows the implementing plugin call the Setup function explicitly. This allows the implementing plugin to control when Plugin starts communication with OFS Core application.
     */
    constructor(tag: string, initOverride: boolean = false) {
        console.log(`${tag}: Created`);

        this._tag = tag;
<<<<<<< HEAD
        //For backward compatibility. When initOverride param is not provided in contructor, the setup mothod would be called automatically without requiring the plugins to make any changes in their implementation. 
        if(!initOverride){
            this.setup(); //Issue#17: Method converted to public and can be invoked explicitly by the implementing calss.
        }
=======

        this._setup();
>>>>>>> f9852140
    }

    get proxy(): OFS {
        return this._proxy;
    }

    get tag(): string {
        return this._tag;
    }

    /**
     * Processes received messages
     * @param message Message received
     * @returns
     */
    private async _getWebMessage(message: MessageEvent): Promise<boolean> {
        console.log(`${this._tag}: Message received:`, message.data);
        console.log(`${this._tag}: Coming from ${message.origin}`);
        // Validate that it is a valid OFS message
        var parsed_message = OFSMessage.parse(message.data);

        switch (parsed_message.method) {
            case "init":
                this._storeInitData(parsed_message as OFSInitMessage);
                this._init(parsed_message);
                break;
            case "open":
                globalThis.waitForProxy = false;
                this._createProxy(parsed_message);
                var iteration: number = 0;
                while (globalThis.waitForProxy) {
                    // I need to wait for the Proxy creation
                    console.debug(
                        `${this._tag}: Waiting for the Proxy creation`
                    );
                    await this._sleep(100);
                    console.log("Slept for 100 ms");
                    iteration++;
                    if (iteration > 30) {
                        console.error(`${this._tag}: Proxy creation problem`);
                        globalThis.waitForProxy = false;
                        break;
                    }
                }
                this.open(parsed_message as OFSOpenMessage);
                break;
            case "updateResult":
                this.updateResult(parsed_message);
                break;
            case "callProcedureResult":
                this._callProcedureResult(
                    parsed_message as OFSCallProcedureResultMessage
                );
                break;
            case "wakeup":
                this.wakeup(parsed_message);
                break;
            case "error":
                this.error(parsed_message);
                break;
            case "no method":
                console.warn(`${this._tag}: Message discarded`);
                break;

            default:
                throw new Error(`Unknown method ${parsed_message.method}`);
                break;
        }
        return true;
    }

    private async _init(message: OFSMessage) {
        this.init(message);
        var messageData: OFSMessage = {
            apiVersion: 1,
            method: "initEnd",
        };
        this._sendWebMessage(messageData);
    }
    private _sleep(ms: number): Promise<void> {
        return new Promise((resolve) => setTimeout(resolve, ms));
    }

    private _generateCallId(): string {
        const characters =
            "ABCDEFGHIJKLMNOPQRSTUVWXYZabcdefghijklmnopqrstuvwxyz0123456789";
        let result = "";
        const charactersLength = characters.length;
        for (let i = 0; i < charactersLength; i++) {
            result += characters.charAt(
                Math.floor(Math.random() * charactersLength)
            );
        }
        return result;
    }
    private _createProxy(message: OFSMessage) {
        var applications = this.getInitProperty("applications");

        if (applications != null) {
            applications = JSON.parse(applications);
            for (const [key, value] of Object.entries(applications)) {
                var applicationKey: string = key;
                var application: any = value as OFSInitMessage_applications;
                if (application.type == "ofs") {
                    this.storeInitProperty("baseURL", application.resourceUrl);
                    var callId = this._generateCallId();
                    globalThis.callId = callId;
                    var callProcedureData = {
                        callId: callId,
                        procedure: "getAccessToken",
                        params: {
                            applicationKey: applicationKey,
                        },
                    };
                    console.debug(
                        `${
                            this.tag
                        }. I will request the Token forthe application ${applicationKey} with this message ${JSON.stringify(
                            callProcedureData
                        )}`
                    );
                    this.callProcedure(callProcedureData);
                    globalThis.waitForProxy = true;
                    return;
                }
            }
        }
        if (message.securedData) {
            console.log(`${this._tag}: Processing`, message.securedData);
            // STEP 1: are we going to create a proxy?
            if (
                message.securedData.ofsInstance &&
                message.securedData.ofsClientId &&
                message.securedData.ofsClientSecret
            ) {
                this._proxy = new OFS({
                    instance: message.securedData.ofsInstance,
                    clientId: message.securedData.ofsClientId,
                    clientSecret: message.securedData.ofsClientSecret,
                });
            }
        }
    }
    private _storeInitData(message: OFSInitMessage) {
        if (message.applications) {
            this.storeInitProperty(
                "applications",
                JSON.stringify(message.applications)
            );
        }
    }
    public storeInitProperty(property: string, data: any) {
        console.debug(`${this.tag}.${property}: Storing ${property}`, data);
        window.localStorage.setItem(`${this.tag}.${property}`, data);
    }

    public getInitProperty(property: string): any {
        var data = window.localStorage.getItem(`${this.tag}.${property}`);
        return data;
    }
    private static _getOriginURL(url: string) {
        if (url != "") {
            if (url.indexOf("://") > -1) {
                return "https://" + url.split("/")[2];
            } else {
                return "https://" + url.split("/")[0];
            }
        }
        return "";
    }
    private _sendWebMessage(data: OFSMessage) {
        console.log(
            `${this._tag}: Sending  message` +
                JSON.stringify(data, undefined, 4)
        );
        var originUrl =
            document.referrer ||
            (document.location.ancestorOrigins &&
                document.location.ancestorOrigins[0]) ||
            "";

        if (originUrl) {
            parent.postMessage(data, OFSPlugin._getOriginURL(originUrl));
        }
    }

    public sendMessage(method: Method, data?: any): void {
        this._sendWebMessage({
            apiVersion: 1,
            method: method,
            ...data,
        });
    }

<<<<<<< HEAD
    // Issue#17: Converted to a public method allowing implementing plugin to pass additional parameters to OFS. 
    /**
     * Setups event listeners and initiates the communication between Plugin & OFS by sending 'ready' message.
     * The Implementing plugin can can call this method explicitly unlike before where it was auto called in constructor only. For that, 
     * Plugin needs to pass an additional parameter to constructor 'initOverride' as true. otherwise, this function is auto called implicitly.
     * @param {boolean} sendInitData defaults to true
     * @param {boolean} enableBackButton defaults to true
     * @param {boolean} showHeader defaults to true
     * @param {boolean} sendMessageAsJsObject defaults to false
     * @param {Array<string>} dataItems defatuls to null
     * 
     * @example
     * ``` ts
     * //Implement the OFS Plugin
     * class MyPlugin Extends OFSPlugin{
     *  constructor () {
     *      super("myPlugin", true);
     *  }
     * }
     * 
     * let myPluginInstance = new MyPlugin(); //instantiate your plugin
     * myPluginInstance.Setup(); //call 'Setup' method to start communication with OFS
     * 
     * ```
     * For details see: https://docs.oracle.com/en/cloud/saas/field-service/fapcf/c-readymethod-new.html
     */
    public setup(sendInitData:boolean = true, enableBackButton:boolean = true, showHeader:boolean = true, sendMessageAsJsObject:boolean = false, dataItems?:Array<string>) {
=======
    private _setup() {
>>>>>>> f9852140
        console.log("OFS plugin ready");
        window.addEventListener(
            "message",
            this._getWebMessage.bind(this),
            false
        );
        var messageData: OFSMessage = {
            apiVersion: 1,
            method: "ready",
            sendInitData: true,
        };
        this._sendWebMessage(messageData);
    }

    // There should be always an 'open' method
    abstract open(data: OFSOpenMessage): void;

    // These methods can be overwritten
    init(message: OFSMessage) {
        // Nothing to be done if not needed
        console.warn(`${this._tag}: Empty init method`);
    }

    public close(data?: any): void {
        this.sendMessage(Method.Close, data);
    }
    public callProcedure(data?: any): void {
        this.sendMessage(Method.CallProcedure, data);
    }
    public update(data?: any): void {
        this.sendMessage(Method.Update, data);
    }

    error(parsed_message: OFSMessage) {
        throw new Error("ERROR Method not implemented.");
    }
    wakeup(parsed_message: OFSMessage) {
        throw new Error("WAKEUP Method not implemented.");
    }
    updateResult(parsed_message: OFSMessage) {
        throw new Error("UPDATERESULT Method not implemented.");
    }
    callProcedureResult(parsed_message: OFSCallProcedureResultMessage) {
        throw new Error("CALLPROCEDURERESULT Method not implemented.");
    }
    private _callProcedureResult(
        parsed_message: OFSCallProcedureResultMessage
    ) {
        if (parsed_message.callId == globalThis.callId) {
            var baseURLOFS = this.getInitProperty("baseURL");
            if ("resultData" in parsed_message) {
                if (
                    "status" in parsed_message.resultData &&
                    parsed_message.resultData.status == "success"
                ) {
                    var OFSCredentials: OFSCredentials = {
                        baseURL: baseURLOFS,
                        token: parsed_message.resultData.token,
                    };
                    console.debug(
                        `${
                            this.tag
                        }. I will create the proxy with this data ${JSON.stringify(
                            OFSCredentials
                        )}`
                    );
                    this._proxy = new OFS(OFSCredentials);
                    globalThis.waitForProxy = false;
                    return;
                }
            } else {
                console.error(
                    `${
                        this.tag
                    }. Problems processing the Token Response ${JSON.stringify(
                        parsed_message
                    )}`
                );
            }
        } else {
            console.debug(
                `${this.tag}. CallId is not the one generated for getting the token '${globalThis.callId}' vs '${parsed_message.callId}'`
            );
            this.callProcedureResult(
                parsed_message as OFSCallProcedureResultMessage
            );
        }
    }
}<|MERGE_RESOLUTION|>--- conflicted
+++ resolved
@@ -10,6 +10,13 @@
     method: string = "no method";
     securedData?: any;
     sendInitData?: boolean;
+
+    //Start : Issue#17
+    enableBackButton?:boolean; 
+    showHeader?: boolean;
+    sendMessageAsJsObject?: boolean;
+    dataItems?: Array<string>;
+    //End : Issue#17
 
     static parse(str: string) {
         try {
@@ -73,15 +80,10 @@
         console.log(`${tag}: Created`);
 
         this._tag = tag;
-<<<<<<< HEAD
         //For backward compatibility. When initOverride param is not provided in contructor, the setup mothod would be called automatically without requiring the plugins to make any changes in their implementation. 
         if(!initOverride){
             this.setup(); //Issue#17: Method converted to public and can be invoked explicitly by the implementing calss.
         }
-=======
-
-        this._setup();
->>>>>>> f9852140
     }
 
     get proxy(): OFS {
@@ -154,12 +156,10 @@
     }
 
     private async _init(message: OFSMessage) {
-        this.init(message);
-        var messageData: OFSMessage = {
-            apiVersion: 1,
-            method: "initEnd",
-        };
-        this._sendWebMessage(messageData);
+        //Issue#18: Awaits the init method to finish and receives message data for initEnd message in return 
+        this.init(message).then((messageData)=>{
+            this._sendWebMessage(messageData);
+        })
     }
     private _sleep(ms: number): Promise<void> {
         return new Promise((resolve) => setTimeout(resolve, ms));
@@ -276,7 +276,6 @@
         });
     }
 
-<<<<<<< HEAD
     // Issue#17: Converted to a public method allowing implementing plugin to pass additional parameters to OFS. 
     /**
      * Setups event listeners and initiates the communication between Plugin & OFS by sending 'ready' message.
@@ -304,9 +303,6 @@
      * For details see: https://docs.oracle.com/en/cloud/saas/field-service/fapcf/c-readymethod-new.html
      */
     public setup(sendInitData:boolean = true, enableBackButton:boolean = true, showHeader:boolean = true, sendMessageAsJsObject:boolean = false, dataItems?:Array<string>) {
-=======
-    private _setup() {
->>>>>>> f9852140
         console.log("OFS plugin ready");
         window.addEventListener(
             "message",
@@ -325,9 +321,29 @@
     abstract open(data: OFSOpenMessage): void;
 
     // These methods can be overwritten
-    init(message: OFSMessage) {
-        // Nothing to be done if not needed
-        console.warn(`${this._tag}: Empty init method`);
+    
+    //Issue#18
+    /**
+     * Performs plugin initialization tasks before sending the initEnd message to OFS.
+     * Must return a promise that resolves to an OFSMessage. The resolved OFSMessage is sent to OFS as initEnd.
+     * Implementing plugin can override this method and add additional properties to the messageData e.g. wakeup settings etc.
+     * 
+     * For details, See: https://docs.oracle.com/en/cloud/saas/field-service/fapcf/c-initendmethod.html
+     * 
+     * @param message 
+     * @returns {Promise<OFSMessage>}  
+     */
+    init(message: OFSMessage): Promise<OFSMessage> {
+        //Issue#18: returns a promise with a minimal initEnd messageData by default. 
+        return new Promise((resolve,reject)=>{
+            // Nothing to be done if not needed
+            console.warn(`${this._tag}: Empty init method`);
+            var messageData: OFSMessage = {
+                apiVersion: 1,
+                method: "initEnd",
+            };
+            resolve(messageData);
+        })
     }
 
     public close(data?: any): void {
